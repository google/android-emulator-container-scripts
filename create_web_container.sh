#!/bin/sh
# Copyright 2019 The Android Open Source Project
#
# Licensed under the Apache License, Version 2.0 (the "License");
# you may not use this file except in compliance with the License.
# You may obtain a copy of the License at
#
#     http://www.apache.org/licenses/LICENSE-2.0
#
# Unless required by applicable law or agreed to in writing, software
# distributed under the License is distributed on an "AS IS" BASIS,
# WITHOUT WARRANTIES OR CONDITIONS OF ANY KIND, either express or implied.
# See the License for the specific language governing permissions and
# limitations under the License.

DOCKER_YAML=js/docker/docker-compose-build.yaml
PASSWDS="$USER,hello"

# Fancy colors in the terminal
if [ -t 1 ]; then
    RED=$(tput setaf 1)
    GREEN=$(tput setaf 2)
    RESET=$(tput sgr0)
else
    RED=
    GREEN=
    RESET=
fi

approve() {
    echo "${GREEN}I know what I'm doing..[y/n]?${RESET}"
    old_stty_cfg=$(stty -g)
    stty raw -echo
    answer=$(head -c 1)
    stty $old_stty_cfg # Careful playing with stty
    if echo "$answer" | grep -iq "^y"; then
        echo Yes
    else
        echo Ok, bye!
        exit 1
    fi
}

help() {
    cat <<EOF
       usage: create_web_container.sh [-h] [-a] [-s] [-i] -p user1,pass1,user2,pass2,...

       optional arguments:
       -h        show this help message and exit.
       -a        expose adb. Requires ~/.android/adbkey to be available at container launch
       -s        start the container after creation.
       -p        list of username password pairs.  Defaults to: [${PASSWDS}]
       -i        install systemd service, with definition in /opt/emulator
EOF
    exit 1
}

panic() {
    echo $1
    exit 1
}

generate_keys() {
    # Generate the adb public key, if it does not exist
    if [ ! -f ~/.android/adbkey ]; then
        local ADB=adb
        if [ ! command -v $ADB ] >/dev/null 2>&1; then
            ADB=$ANDROID_SDK_ROOT/platform-tools/adb
            command -v $ADB >/dev/null 2>&1 || panic "No adb key, and adb not found in $ADB, make sure ANDROID_SDK_ROOT is set!"
        fi
        echo "Creating public key from private key with $ADB"
        $ADB keygen ~/.android/adbkey
    fi
}

while getopts 'hasip:' flag; do
    case "${flag}" in
    a) DOCKER_YAML="${DOCKER_YAML} -f js/docker/development.yaml" ;;
    p) PASSWDS="${OPTARG}" ;;
    h) help ;;
    s) START='yes' ;;
    i) INSTALL='yes' ;;
    *) help ;;
    esac
done


# Create the javascript protobufs
cd js
make deps
cd ..

<<<<<<< HEAD

=======
[ -f src/android_emulation_control/rtc_service_pb.js ] || panic "Discovered older release, please git revert 9e78e30"
>>>>>>> b84fcdb5
# Make sure we have all we need for adb to succeed.
generate_keys

. ./configure.sh >/dev/null

# Now generate the public/private keys and salt the password
cd js/jwt-provider
pip install -r requirements.txt >/dev/null
python gen-passwords.py --pairs "${PASSWDS}" || exit 1
cp jwt_secrets_pub.jwks ../docker/certs/jwt_secrets_pub.jwks
cd ../..

# Copy the private adbkey over
cp ~/.android/adbkey js/docker/certs

# compose the container
pip install docker-compose >/dev/null
docker-compose -f ${DOCKER_YAML} build
rm js/docker/certs/adbkey

if [ "${START}" = "yes" ]; then
    docker-compose -f ${DOCKER_YAML} up
else
    echo "Created container, you can launch it as follows:"
    echo "docker-compose -f ${DOCKER_YAML} up"
fi

if [ "${INSTALL}" = "yes" ]; then
    echo "Installing created container as systemd service"
    echo "This will copy the docker yaml files in /opt/emulator"
    echo "Make the current adbkey available to the image"
    echo "And activate the container as a systemd service."
    approve

    sudo mkdir -p /opt/emulator
    sudo cp ~/.android/adbkey /opt/emulator/adbkey
    sudo cp js/docker/docker-compose.yaml /opt/emulator/docker-compose.yaml
    sudo cp js/docker/production.yaml /opt/emulator/docker-compose.override.yaml
    sudo cp js/docker/emulator.service /etc/systemd/system/emulator.service
    sudo touch /etc/ssl/certs/emulator-grpc.cer
    sudo touch /etc/ssl/private/emulator-grpc.key
    sudo systemctl daemon-reload
    sudo systemctl enable emulator.service
    sudo systemctl restart emulator.service
fi<|MERGE_RESOLUTION|>--- conflicted
+++ resolved
@@ -90,11 +90,7 @@
 make deps
 cd ..
 
-<<<<<<< HEAD
-
-=======
 [ -f src/android_emulation_control/rtc_service_pb.js ] || panic "Discovered older release, please git revert 9e78e30"
->>>>>>> b84fcdb5
 # Make sure we have all we need for adb to succeed.
 generate_keys
 
